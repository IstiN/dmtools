--- conflicted
+++ resolved
@@ -167,58 +167,6 @@
     return 1
 }
 
-<<<<<<< HEAD
-# Get JAVA_HOME from Windows environment if not set
-get_windows_java_home() {
-    if is_windows && [ -z "${JAVA_HOME:-}" ]; then
-        # Try to get JAVA_HOME from Windows environment using cmd.exe
-        local win_java_home
-        win_java_home=$(cmd.exe //c "echo %JAVA_HOME%" 2>/dev/null | tr -d '\r\n' | sed 's/^[[:space:]]*//;s/[[:space:]]*$//')
-        
-        if [ -n "$win_java_home" ] && [ "$win_java_home" != "%JAVA_HOME%" ]; then
-            echo "$win_java_home"
-            return 0
-        fi
-        
-        # Try PowerShell method
-        win_java_home=$(powershell.exe -Command "[Environment]::GetEnvironmentVariable('JAVA_HOME', 'User')" 2>/dev/null | tr -d '\r\n' | sed 's/^[[:space:]]*//;s/[[:space:]]*$//')
-        if [ -n "$win_java_home" ]; then
-            echo "$win_java_home"
-            return 0
-        fi
-        
-        # Try Machine scope
-        win_java_home=$(powershell.exe -Command "[Environment]::GetEnvironmentVariable('JAVA_HOME', 'Machine')" 2>/dev/null | tr -d '\r\n' | sed 's/^[[:space:]]*//;s/[[:space:]]*$//')
-        if [ -n "$win_java_home" ]; then
-            echo "$win_java_home"
-            return 0
-        fi
-    fi
-    return 1
-}
-
-# Convert Windows path to Git Bash format
-convert_windows_path() {
-    local path="$1"
-    
-    # If already in Unix format, return as-is
-    if [[ "$path" == /* ]]; then
-        echo "$path"
-        return
-    fi
-    
-    # Try using cygpath if available (most reliable)
-    if command -v cygpath >/dev/null 2>&1; then
-        cygpath -u "$path" 2>/dev/null && return
-    fi
-    
-    # Manual conversion: Windows path (C:\...) to Unix path (/c/...)
-    # Handle both forward and backslashes, convert drive letter
-    echo "$path" | sed 's|\\|/|g' | sed -E 's|^([A-Za-z]):|/\1|' | tr '[:upper:]' '[:lower:]'
-}
-
-=======
->>>>>>> 2031cf8c
 # Check and install Java
 check_java() {
     progress "Checking Java installation..."
@@ -226,81 +174,6 @@
     # Check if Java is available in PATH
     local java_cmd="java"
     if ! command -v java >/dev/null 2>&1; then
-<<<<<<< HEAD
-        # Java not in PATH, check JAVA_HOME
-        # First try to get JAVA_HOME from Windows if not set
-        if [ -z "${JAVA_HOME:-}" ] && is_windows; then
-            local win_java_home
-            if win_java_home=$(get_windows_java_home); then
-                export JAVA_HOME="$win_java_home"
-                info "Found JAVA_HOME from Windows environment: $JAVA_HOME"
-            fi
-        fi
-        
-        if [ -n "${JAVA_HOME:-}" ]; then
-            info "Java not found in PATH, checking JAVA_HOME: $JAVA_HOME"
-            
-            # Convert Windows path to Unix path if running in Git Bash/MSYS
-            local java_home_path="$JAVA_HOME"
-            if is_windows; then
-                java_home_path=$(convert_windows_path "$JAVA_HOME")
-                info "Converted JAVA_HOME path: $java_home_path"
-            fi
-            
-            # Check if java executable exists in JAVA_HOME
-            local java_exe=""
-            if [ -f "$java_home_path/bin/java.exe" ]; then
-                java_exe="$java_home_path/bin/java.exe"
-            elif [ -f "$java_home_path/bin/java" ]; then
-                java_exe="$java_home_path/bin/java"
-            fi
-            
-            if [ -n "$java_exe" ] && [ -x "$java_exe" ]; then
-                java_cmd="$java_exe"
-                info "Found Java in JAVA_HOME: $java_exe"
-                # Add Java bin directory to PATH for this session
-                export PATH="$java_home_path/bin:$PATH"
-                info "Added $java_home_path/bin to PATH"
-            else
-                warn "JAVA_HOME is set to $JAVA_HOME but java executable not found"
-                warn "Searched for: $java_home_path/bin/java.exe and $java_home_path/bin/java"
-                if [ -d "$java_home_path/bin" ]; then
-                    warn "Directory exists. Contents: $(ls -la "$java_home_path/bin" 2>/dev/null | head -5 || echo 'cannot list')"
-                else
-                    warn "Directory $java_home_path/bin does not exist"
-                fi
-            fi
-        fi
-        
-        # If still not found, show error with platform-specific instructions
-        if ! command -v "$java_cmd" >/dev/null 2>&1 && [ "$java_cmd" = "java" ]; then
-            # First check if we're on Windows - don't try to install Java automatically
-            if is_windows; then
-                error "Java 23 is required but not found in PATH or JAVA_HOME. Please ensure Java is installed and accessible:
-
-1. Export JAVA_HOME in Git Bash (Quick Fix):
-   Run this command in Git Bash before running the installer:
-   export JAVA_HOME=\"/c/Program Files/Eclipse Adoptium/jdk-23.0.2.7-hotspot\"
-   (Replace with your actual Java installation path)
-
-2. Or set JAVA_HOME in Windows:
-   - Open Windows System Properties → Environment Variables
-   - Set JAVA_HOME to: C:\\Program Files\\Eclipse Adoptium\\jdk-23.0.2.7-hotspot
-   - Restart Git Bash to pick up the environment variable
-
-3. Or add Java to PATH:
-   - Add Java bin directory to Windows PATH environment variable
-   - Example: C:\\Program Files\\Eclipse Adoptium\\jdk-23.0.2.7-hotspot\\bin
-   - Restart Git Bash after changing PATH
-
-Download Java 23 from:
-  - Eclipse Temurin: https://adoptium.net/
-  - Or use Chocolatey: choco install temurin23jdk
-
-Note: If you're using WSL, you can install Java in WSL using:
-  sudo apt-get update && sudo apt-get install -y openjdk-23-jdk"
-            fi
-=======
         # First check if we're on Windows - don't try to install Java automatically
         if is_windows; then
             error "Java 23 is required but not installed. Please install Java 23 manually on Windows:
@@ -310,7 +183,6 @@
   
 Note: If you're using WSL, you can install Java in WSL using:
   sudo apt-get update && sudo apt-get install -y openjdk-23-jdk"
->>>>>>> 2031cf8c
         elif [ -n "${GITHUB_ACTIONS:-}" ]; then
             error "Java is not available in GitHub Actions. Please set up Java first:
             
