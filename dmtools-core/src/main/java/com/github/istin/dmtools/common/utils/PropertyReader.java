--- conflicted
+++ resolved
@@ -536,7 +536,6 @@
 		return getValue(GEMINI_BASE_PATH_KEY, DEFAULT_GEMINI_BASE_PATH);
 	}
 
-<<<<<<< HEAD
 	// Microsoft Teams configuration
 	public String getTeamsClientId() {
 		return getValue("TEAMS_CLIENT_ID");
@@ -585,7 +584,9 @@
 			"Team.ReadBasic.All Channel.ReadBasic.All " +
 			"Files.Read.All Sites.Read.All " +
 			"openid profile email offline_access");
-=======
+	}
+
+	// Ollama configuration
 	public String getOllamaBasePath() {
 		return getValue(OLLAMA_BASE_PATH, "http://localhost:11434");
 	}
@@ -622,7 +623,6 @@
 
 	public String getDefaultLLM() {
 		return getValue(DEFAULT_LLM);
->>>>>>> d15883c0
 	}
 
 }