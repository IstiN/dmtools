--- conflicted
+++ resolved
@@ -352,7 +352,6 @@
         }
 
         try {
-<<<<<<< HEAD
             // Create Teams Auth tools (separate from main client, always available)
             clients.put("teams_auth", new TeamsAuthTools());
             logger.debug("Created TeamsAuthTools instance");
@@ -374,14 +373,15 @@
             logger.debug("Created BasicSharePointClient instance");
         } catch (Exception e) {
             logger.debug("BasicSharePointClient not initialized: {}. SharePoint uses same auth as Teams.", e.getMessage());
-=======
+        }
+
+        try {
             // Create KB Tools using Dagger
             KnowledgeBaseComponent kbComponent = DaggerKnowledgeBaseComponent.create();
             clients.put("kb", kbComponent.kbTools());
             logger.debug("Created KBTools instance");
         } catch (Exception e) {
             logger.warn("Failed to create KBTools: {}", e.getMessage());
->>>>>>> a96fd3b7
         }
 
         logger.info("Created {} client instances for MCP CLI", clients.size());
